--- conflicted
+++ resolved
@@ -6,24 +6,15 @@
 import {Test} from "forge-std/Test.sol";
 
 import {MultisigTask} from "src/fps/task/MultisigTask.sol";
-<<<<<<< HEAD
 import {DisputeGameUpgradeTemplate} from "test/task/mock/example/template/DisputeGameUpgradeTemplate.sol";
-=======
-import {DisputeGameUpgradeTemplate} from "src/fps/example/template/DisputeGameUpgradeTemplate.sol";
->>>>>>> 005cfa48
 import {AddressRegistry as Addresses} from "src/fps/AddressRegistry.sol";
 
 /// @notice This test is used to test the nested multisig task.
 contract NestedMultisigTaskTest is Test {
     MultisigTask private multisigTask;
     Addresses private addresses;
-<<<<<<< HEAD
     /// ProxyAdminOwner safe for task-01 is a nested multisig for Op mainnet L2 chain.
     string taskConfigFilePath = "test/task/mock/example/task-01/config.toml";
-=======
-    // ProxyAdminOwner safe for task-01 is a nested multisig for Op mainnet L2 chain.
-    string taskConfigFilePath = "src/fps/example/task-01/mainnetConfig.toml";
->>>>>>> 005cfa48
 
     function setUp() public {
         vm.createSelectFork("mainnet");
