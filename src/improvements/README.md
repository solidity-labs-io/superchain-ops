--- conflicted
+++ resolved
@@ -10,11 +10,7 @@
 
 # Task Configuration File
 
-The template configuration file is `<network_name>Config.toml` which contains the network configurations to modify on L1. This file is used to configure which L2 network contracts will be used for the task on the given network. Task developers can specify up to three separate types of configuration files:
-
-- `mainnetConfig.toml` - the mainnet configuration file, which specifies which L2 contracts will be affected on L1 mainnet
-- `sepoliaConfig.toml` - the sepolia configuration file, which specifies which L2 contracts will be affected on L1 sepolia
-- `devnetConfig.toml` - the devnet configuration file, which specifies which L2 contracts will be affected on L1 devnet (sepolia testnet)
+The template configuration file is `cnfig.toml` which contains the network configurations to modify on L1.
 
 ### L2Chains
 
@@ -41,39 +37,23 @@
 #### Template 00 to set gas configs:
 
 ```bash
-<<<<<<< HEAD
-forge script test/task/mock/example/template/GasConfigTemplate.sol --sig "runSimulate(string)" test/task/mock/example/task-00/mainnetConfig.toml --rpc-url mainnet -vvv
-=======
 forge script src/improvements/template/GasConfigTemplate.sol --sig "run(string)" test/tasks/mock/example/task-00/config.toml --rpc-url mainnet -vvv
->>>>>>> dfdb5698
 ```
 
 #### Template 01 to set dispute game upgrade:
 
 ```bash
-<<<<<<< HEAD
-forge script test/task/mock/example/template/DisputeGameUpgradeTemplate.sol --sig "runSimulate(string)" test/task/mock/example/task-01/mainnetConfig.toml --rpc-url mainnet -vvv
-=======
 forge script src/improvements/template/DisputeGameUpgradeTemplate.sol --sig "run(string)" test/tasks/mock/example/task-01/config.toml --rpc-url mainnet -vvv
->>>>>>> dfdb5698
 ```
 
 #### Template 02 to set respected game type:
 
 ```bash
-<<<<<<< HEAD
-forge script test/task/mock/example/template/SetGameTypeTemplate.sol --sig "runSimulate(string)" test/task/mock/example/task-02/mainnetConfig.toml --rpc-url mainnet -vvvvv
-=======
 forge script src/improvements/template/SetGameTypeTemplate.sol --sig "run(string)" test/tasks/mock/example/task-02/config.toml --rpc-url mainnet -vvvvv
->>>>>>> dfdb5698
 ```
 
 #### Template 03 to set gas config:
 
 ```bash
-<<<<<<< HEAD
-forge script test/task/mock/example/template/GasConfigTemplate.sol --sig "runSimulate(string)" test/task/mock/example/task-03/mainnetConfig.toml --rpc-url mainnet -vvvvv
-=======
 forge script src/improvements/template/GasConfigTemplate.sol --sig "run(string)" test/tasks/mock/example/task-03/config.toml --rpc-url mainnet -vvvvv
->>>>>>> dfdb5698
 ```